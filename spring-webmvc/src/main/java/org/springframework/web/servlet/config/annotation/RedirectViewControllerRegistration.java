/*
 * Copyright 2002-2022 the original author or authors.
 *
 * Licensed under the Apache License, Version 2.0 (the "License");
 * you may not use this file except in compliance with the License.
 * You may obtain a copy of the License at
 *
 *      https://www.apache.org/licenses/LICENSE-2.0
 *
 * Unless required by applicable law or agreed to in writing, software
 * distributed under the License is distributed on an "AS IS" BASIS,
 * WITHOUT WARRANTIES OR CONDITIONS OF ANY KIND, either express or implied.
 * See the License for the specific language governing permissions and
 * limitations under the License.
 */

package org.springframework.web.servlet.config.annotation;

import org.springframework.context.ApplicationContext;
import org.springframework.http.HttpStatusCode;
import org.springframework.lang.Nullable;
import org.springframework.util.Assert;
import org.springframework.web.servlet.mvc.ParameterizableViewController;
import org.springframework.web.servlet.view.RedirectView;

/**
 * Assist with the registration of a single redirect view controller.
 *
 * @author Rossen Stoyanchev
 * @since 4.1
 */
public class RedirectViewControllerRegistration {

	private final String urlPath;

	private final RedirectView redirectView;

	private final ParameterizableViewController controller = new ParameterizableViewController();


	public RedirectViewControllerRegistration(String urlPath, String redirectUrl) {
		Assert.notNull(urlPath, "'urlPath' is required.");
		Assert.notNull(redirectUrl, "'redirectUrl' is required.");
		this.urlPath = urlPath;
		this.redirectView = new RedirectView(redirectUrl);
		this.redirectView.setContextRelative(true);
		this.controller.setView(this.redirectView);
	}


	/**
	 * Set the specific redirect 3xx status code to use.
	 * <p>If not set, {@link org.springframework.web.servlet.view.RedirectView}
	 * will select {@code HttpStatus.MOVED_TEMPORARILY (302)} by default.
	 */
<<<<<<< HEAD
	public RedirectViewControllerRegistration setStatusCode(HttpStatusCode statusCode) {
		Assert.isTrue(statusCode.is3xxRedirection(), "Not a redirect status code");
=======
	public RedirectViewControllerRegistration setStatusCode(HttpStatus statusCode) {
		Assert.isTrue(statusCode.is3xxRedirection(), () -> "Not a redirect status code: " + statusCode);
>>>>>>> 5f02323b
		this.redirectView.setStatusCode(statusCode);
		return this;
	}

	/**
	 * Whether to interpret a given redirect URL that starts with a slash ("/")
	 * as relative to the current ServletContext, i.e. as relative to the web
	 * application root.
	 * <p>Default is {@code true}.
	 */
	public RedirectViewControllerRegistration setContextRelative(boolean contextRelative) {
		this.redirectView.setContextRelative(contextRelative);
		return this;
	}

	/**
	 * Whether to propagate the query parameters of the current request through
	 * to the target redirect URL.
	 * <p>Default is {@code false}.
	 */
	public RedirectViewControllerRegistration setKeepQueryParams(boolean propagate) {
		this.redirectView.setPropagateQueryParams(propagate);
		return this;
	}

	protected void setApplicationContext(@Nullable ApplicationContext applicationContext) {
		this.controller.setApplicationContext(applicationContext);
		this.redirectView.setApplicationContext(applicationContext);
	}

	protected String getUrlPath() {
		return this.urlPath;
	}

	protected ParameterizableViewController getViewController() {
		return this.controller;
	}

}<|MERGE_RESOLUTION|>--- conflicted
+++ resolved
@@ -53,13 +53,8 @@
 	 * <p>If not set, {@link org.springframework.web.servlet.view.RedirectView}
 	 * will select {@code HttpStatus.MOVED_TEMPORARILY (302)} by default.
 	 */
-<<<<<<< HEAD
 	public RedirectViewControllerRegistration setStatusCode(HttpStatusCode statusCode) {
-		Assert.isTrue(statusCode.is3xxRedirection(), "Not a redirect status code");
-=======
-	public RedirectViewControllerRegistration setStatusCode(HttpStatus statusCode) {
 		Assert.isTrue(statusCode.is3xxRedirection(), () -> "Not a redirect status code: " + statusCode);
->>>>>>> 5f02323b
 		this.redirectView.setStatusCode(statusCode);
 		return this;
 	}
