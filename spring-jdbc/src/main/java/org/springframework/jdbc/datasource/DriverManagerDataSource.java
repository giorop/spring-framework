/*
 * Copyright 2002-2020 the original author or authors.
 *
 * Licensed under the Apache License, Version 2.0 (the "License");
 * you may not use this file except in compliance with the License.
 * You may obtain a copy of the License at
 *
 *      https://www.apache.org/licenses/LICENSE-2.0
 *
 * Unless required by applicable law or agreed to in writing, software
 * distributed under the License is distributed on an "AS IS" BASIS,
 * WITHOUT WARRANTIES OR CONDITIONS OF ANY KIND, either express or implied.
 * See the License for the specific language governing permissions and
 * limitations under the License.
 */

package org.springframework.jdbc.datasource;

import java.sql.Connection;
import java.sql.DriverManager;
import java.sql.SQLException;
import java.util.Properties;

import org.springframework.util.Assert;
import org.springframework.util.ClassUtils;

/**
 * Simple implementation of the standard JDBC {@link javax.sql.DataSource} interface,
 * configuring the plain old JDBC {@link java.sql.DriverManager} via bean properties, and
 * returning a new {@link java.sql.Connection} from every {@code getConnection} call.
 *
 * <p><b>NOTE: This class is not an actual connection pool; it does not actually
 * pool Connections.</b> It just serves as simple replacement for a full-blown
 * connection pool, implementing the same standard interface, but creating new
 * Connections on every call.
 *
<<<<<<< HEAD
 * <p>Useful for test or standalone environments outside of a Jakarta EE container, either
=======
 * <p>Useful for test or standalone environments outside a Java EE container, either
>>>>>>> bca10479
 * as a DataSource bean in a corresponding ApplicationContext or in conjunction with
 * a simple JNDI environment. Pool-assuming {@code Connection.close()} calls will
 * simply close the Connection, so any DataSource-aware persistence code should work.
 *
 * <p><b>NOTE: Within special class loading environments such as OSGi, this class
 * is effectively superseded by {@link SimpleDriverDataSource} due to general class
 * loading issues with the JDBC DriverManager that be resolved through direct Driver
 * usage (which is exactly what SimpleDriverDataSource does).</b>
 *
 * <p>In a Jakarta EE container, it is recommended to use a JNDI DataSource provided by
 * the container. Such a DataSource can be exposed as a DataSource bean in a Spring
 * ApplicationContext via {@link org.springframework.jndi.JndiObjectFactoryBean},
 * for seamless switching to and from a local DataSource bean like this class.
 * For tests, you can then either set up a mock JNDI environment through Spring's
 * {@link org.springframework.mock.jndi.SimpleNamingContextBuilder}, or switch the
 * bean definition to a local DataSource (which is simpler and thus recommended).
 *
 * <p>This {@code DriverManagerDataSource} class was originally designed alongside
 * <a href="https://commons.apache.org/proper/commons-dbcp">Apache Commons DBCP</a>
 * and <a href="https://sourceforge.net/projects/c3p0">C3P0</a>, featuring bean-style
 * {@code BasicDataSource}/{@code ComboPooledDataSource} classes with configuration
 * properties for local resource setups. For a modern JDBC connection pool, consider
 * <a href="https://github.com/brettwooldridge/HikariCP">HikariCP</a> instead,
 * exposing a corresponding {@code HikariDataSource} instance to the application.
 *
 * @author Juergen Hoeller
 * @since 14.03.2003
 * @see SimpleDriverDataSource
 */
public class DriverManagerDataSource extends AbstractDriverBasedDataSource {

	/**
	 * Constructor for bean-style configuration.
	 */
	public DriverManagerDataSource() {
	}

	/**
	 * Create a new DriverManagerDataSource with the given JDBC URL,
	 * not specifying a username or password for JDBC access.
	 * @param url the JDBC URL to use for accessing the DriverManager
	 * @see java.sql.DriverManager#getConnection(String)
	 */
	public DriverManagerDataSource(String url) {
		setUrl(url);
	}

	/**
	 * Create a new DriverManagerDataSource with the given standard
	 * DriverManager parameters.
	 * @param url the JDBC URL to use for accessing the DriverManager
	 * @param username the JDBC username to use for accessing the DriverManager
	 * @param password the JDBC password to use for accessing the DriverManager
	 * @see java.sql.DriverManager#getConnection(String, String, String)
	 */
	public DriverManagerDataSource(String url, String username, String password) {
		setUrl(url);
		setUsername(username);
		setPassword(password);
	}

	/**
	 * Create a new DriverManagerDataSource with the given JDBC URL,
	 * not specifying a username or password for JDBC access.
	 * @param url the JDBC URL to use for accessing the DriverManager
	 * @param conProps the JDBC connection properties
	 * @see java.sql.DriverManager#getConnection(String)
	 */
	public DriverManagerDataSource(String url, Properties conProps) {
		setUrl(url);
		setConnectionProperties(conProps);
	}


	/**
	 * Set the JDBC driver class name. This driver will get initialized
	 * on startup, registering itself with the JDK's DriverManager.
	 * <p><b>NOTE: DriverManagerDataSource is primarily intended for accessing
	 * <i>pre-registered</i> JDBC drivers.</b> If you need to register a new driver,
	 * consider using {@link SimpleDriverDataSource} instead. Alternatively, consider
	 * initializing the JDBC driver yourself before instantiating this DataSource.
	 * The "driverClassName" property is mainly preserved for backwards compatibility,
	 * as well as for migrating between Commons DBCP and this DataSource.
	 * @see java.sql.DriverManager#registerDriver(java.sql.Driver)
	 * @see SimpleDriverDataSource
	 */
	public void setDriverClassName(String driverClassName) {
		Assert.hasText(driverClassName, "Property 'driverClassName' must not be empty");
		String driverClassNameToUse = driverClassName.trim();
		try {
			Class.forName(driverClassNameToUse, true, ClassUtils.getDefaultClassLoader());
		}
		catch (ClassNotFoundException ex) {
			throw new IllegalStateException("Could not load JDBC driver class [" + driverClassNameToUse + "]", ex);
		}
		if (logger.isDebugEnabled()) {
			logger.debug("Loaded JDBC driver: " + driverClassNameToUse);
		}
	}


	@Override
	protected Connection getConnectionFromDriver(Properties props) throws SQLException {
		String url = getUrl();
		Assert.state(url != null, "'url' not set");
		if (logger.isDebugEnabled()) {
			logger.debug("Creating new JDBC DriverManager Connection to [" + url + "]");
		}
		return getConnectionFromDriverManager(url, props);
	}

	/**
	 * Getting a Connection using the nasty static from DriverManager is extracted
	 * into a protected method to allow for easy unit testing.
	 * @see java.sql.DriverManager#getConnection(String, java.util.Properties)
	 */
	protected Connection getConnectionFromDriverManager(String url, Properties props) throws SQLException {
		return DriverManager.getConnection(url, props);
	}

}<|MERGE_RESOLUTION|>--- conflicted
+++ resolved
@@ -34,11 +34,7 @@
  * connection pool, implementing the same standard interface, but creating new
  * Connections on every call.
  *
-<<<<<<< HEAD
- * <p>Useful for test or standalone environments outside of a Jakarta EE container, either
-=======
- * <p>Useful for test or standalone environments outside a Java EE container, either
->>>>>>> bca10479
+ * <p>Useful for test or standalone environments outside a Jakarta EE container, either
  * as a DataSource bean in a corresponding ApplicationContext or in conjunction with
  * a simple JNDI environment. Pool-assuming {@code Connection.close()} calls will
  * simply close the Connection, so any DataSource-aware persistence code should work.
