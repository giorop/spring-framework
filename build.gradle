--- conflicted
+++ resolved
@@ -118,22 +118,14 @@
 			dependency "org.webjars:webjars-locator-core:0.47"
 			dependency "org.webjars:underscorejs:1.8.3"
 
-<<<<<<< HEAD
 			dependencySet(group: 'org.apache.tomcat', version: '10.0.11') {
-=======
-			dependencySet(group: 'org.apache.tomcat', version: '9.0.53') {
->>>>>>> 119c78b1
 				entry 'tomcat-util'
 				entry('tomcat-websocket') {
 					exclude group: "org.apache.tomcat", name: "tomcat-websocket-api"
 					exclude group: "org.apache.tomcat", name: "tomcat-servlet-api"
 				}
 			}
-<<<<<<< HEAD
 			dependencySet(group: 'org.apache.tomcat.embed', version: '10.0.11') {
-=======
-			dependencySet(group: 'org.apache.tomcat.embed', version: '9.0.53') {
->>>>>>> 119c78b1
 				entry 'tomcat-embed-core'
 				entry 'tomcat-embed-websocket'
 			}
